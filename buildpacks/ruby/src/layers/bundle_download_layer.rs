--- conflicted
+++ resolved
@@ -58,26 +58,8 @@
     chain: [MetadataV1],
 );
 
-<<<<<<< HEAD
-impl MetadataDiff for Metadata {
-    fn diff(&self, other: &Self) -> Vec<String> {
-        let mut differences = Vec::new();
-        if self.version != other.version {
-            differences.push(format!(
-                "Bundler version ({old} to {now})",
-                old = style::value(other.version.to_string()),
-                now = style::value(self.version.to_string())
-            ));
-        }
-        differences
-    }
-}
-
-#[derive(Deserialize, Serialize, Debug, Clone)]
+#[derive(Deserialize, Serialize, Debug, Clone, CacheDiff)]
 #[serde(deny_unknown_fields)]
-=======
-#[derive(Deserialize, Serialize, Debug, Clone, CacheDiff)]
->>>>>>> d2fd0436
 pub(crate) struct MetadataV1 {
     #[cache_diff(rename = "Bundler version")]
     pub(crate) version: ResolvedBundlerVersion,
